// src/routes/api.js
const path = require('path');
const { defaultConfig } = require('../config');
const { compressConfig, decompressConfig, compressShareableConfig, createShareableConfig } = require('../utils/urlConfig');
const { createAddon, fetchListContent } = require('../addon/addonBuilder');
const { convertToStremioFormat } = require('../addon/converters');
const { setCacheHeaders, isWatchlist: commonIsWatchlist } = require('../utils/common');
const Cache = require('../utils/cache');
const { validateRPDBKey } = require('../utils/posters');
const { initTraktApi, authenticateTrakt, getTraktAuthUrl, fetchTraktLists, fetchPublicTraktListDetails } = require('../integrations/trakt');
const { fetchAllLists: fetchAllMDBLists, validateMDBListKey, extractListFromUrl: extractMDBListFromUrl } = require('../integrations/mdblist');
const { importExternalAddon: importExtAddon } = require('../integrations/externalAddons');
const { db } = require('../db');

const manifestCache = new Cache({ defaultTTL: 1 * 60 * 1000 });

function purgeListConfigs(userConfig, listIdPrefixOrExactId, isExactId = false) {
  const idsToRemove = new Set();

  if (isExactId) {
      idsToRemove.add(String(listIdPrefixOrExactId));
  }

  if (userConfig.customListNames) {
      for (const key in userConfig.customListNames) {
          if ((isExactId && key === listIdPrefixOrExactId) || (!isExactId && key.startsWith(listIdPrefixOrExactId) && !key.startsWith('traktpublic_') )) {
              idsToRemove.add(key);
              delete userConfig.customListNames[key];
          }
      }
  }
  // Also purge customMediaTypeNames
  if (userConfig.customMediaTypeNames) {
    for (const key in userConfig.customMediaTypeNames) {
        if ((isExactId && key === listIdPrefixOrExactId) || (!isExactId && key.startsWith(listIdPrefixOrExactId) && !key.startsWith('traktpublic_'))) {
            idsToRemove.add(key);
            delete userConfig.customMediaTypeNames[key];
        }
    }
  }


  if (userConfig.sortPreferences) {
      for (const key in userConfig.sortPreferences) {
          if ((isExactId && key === listIdPrefixOrExactId) || (!isExactId && key.startsWith(listIdPrefixOrExactId) && !key.startsWith('traktpublic_'))) {
              idsToRemove.add(key);
              delete userConfig.sortPreferences[key];
          }
      }
  }
  if (userConfig.mergedLists) {
      for (const key in userConfig.mergedLists) {
          if ((isExactId && key === listIdPrefixOrExactId) || (!isExactId && key.startsWith(listIdPrefixOrExactId) && !key.startsWith('traktpublic_'))) {
              idsToRemove.add(key);
              delete userConfig.mergedLists[key];
          }
      }
  }

  const filterCondition = (id) => {
      const idStr = String(id);
      if (isExactId) return idStr === listIdPrefixOrExactId;
      if (listIdPrefixOrExactId === 'trakt_') return idStr.startsWith('trakt_') && !idStr.startsWith('traktpublic_');
      if (listIdPrefixOrExactId === 'random_mdblist_catalog' && idStr === 'random_mdblist_catalog') return true;
      return idStr.startsWith(listIdPrefixOrExactId);
  };

  if (userConfig.listOrder) {
      userConfig.listOrder = userConfig.listOrder.filter(id => {
          if (filterCondition(id)) { idsToRemove.add(String(id)); return false; }
          return true;
      });
  }
  if (userConfig.hiddenLists) {
      userConfig.hiddenLists = userConfig.hiddenLists.filter(id => {
          if (filterCondition(id)) { idsToRemove.add(String(id)); return false; }
          return true;
      });
  }
  if (userConfig.removedLists) {
      userConfig.removedLists = userConfig.removedLists.filter(id => {
          if (filterCondition(id)) { idsToRemove.add(String(id)); return false; }
          return true;
      });
  }
  return idsToRemove;
}


module.exports = function(router) {
  router.param('configHash', async (req, res, next, configHash) => {
    try {
      req.userConfig = await decompressConfig(configHash);
      req.configHash = configHash;
      req.isPotentiallySharedConfig = (!req.userConfig.apiKey && Object.values(req.userConfig.importedAddons || {}).some(addon => addon.isMDBListUrlImport)) ||
                                     (!req.userConfig.traktAccessToken && Object.values(req.userConfig.importedAddons || {}).some(addon => addon.isTraktPublicList)) ||
                                     (!req.userConfig.traktAccessToken && (req.userConfig.listOrder || []).some(id => id.startsWith('trakt_') && !id.startsWith('traktpublic_')));
      next();
    } catch (error) {
      console.error('Error decompressing configHash:', configHash, error);
      if (!res.headersSent) { return res.redirect('/configure'); }
      next(error);
    }
  });

  router.get('/:configHash/shareable-hash', async (req, res) => {
    try {
        const shareableHash = await compressShareableConfig(req.userConfig);
        res.json({ success: true, shareableHash: shareableHash });
    } catch (error) {
        console.error('Error creating shareable config hash:', error);
        res.status(500).json({ success: false, error: 'Failed to create shareable configuration hash' });
    }
  });

  router.post('/:configHash/config/genre-filter', async (req, res) => {
    try {
      const { disableGenreFilter } = req.body;
      if (typeof disableGenreFilter !== 'boolean') {
        return res.status(400).json({ success: false, error: 'Invalid value for disableGenreFilter. Must be boolean.' });
      }

      req.userConfig.disableGenreFilter = disableGenreFilter;
      req.userConfig.lastUpdated = new Date().toISOString();

      const newConfigHash = await compressConfig(req.userConfig);
      manifestCache.clear();
      res.json({ success: true, configHash: newConfigHash });
    } catch (error) {
      console.error('Error updating genre filter setting:', error);
      res.status(500).json({ success: false, error: 'Failed to update genre filter setting' });
    }
  });

  router.post('/:configHash/config/random-list-feature', async (req, res) => {
    try {
      const { enable, randomMDBListUsernames } = req.body; // Added randomMDBListUsernames
      if (typeof enable !== 'boolean') {
        return res.status(400).json({ success: false, error: 'Invalid value for enable. Must be boolean.' });
      }
      if (enable && !req.userConfig.apiKey) {
        return res.status(400).json({ success: false, error: 'MDBList API Key is required to enable this feature.' });
      }

      req.userConfig.enableRandomListFeature = enable;

      // Update randomMDBListUsernames if provided and valid
      if (randomMDBListUsernames !== undefined) {
        if (Array.isArray(randomMDBListUsernames) && randomMDBListUsernames.every(u => typeof u === 'string')) {
            req.userConfig.randomMDBListUsernames = randomMDBListUsernames.map(u => u.trim()).filter(u => u.length > 0);
            if (req.userConfig.randomMDBListUsernames.length === 0 && defaultConfig.randomMDBListUsernames.length > 0) {
                // If user clears all, revert to default non-empty list to prevent issues
                req.userConfig.randomMDBListUsernames = [...defaultConfig.randomMDBListUsernames];
                 console.warn("Random MDBList usernames cleared by user, reverting to internal default to ensure functionality.");
            }
        } else {
            return res.status(400).json({ success: false, error: 'Invalid format for randomMDBListUsernames. Must be an array of strings.' });
        }
      }

      req.userConfig.lastUpdated = new Date().toISOString();

      if (!enable) {
        if (req.userConfig.listOrder) {
            req.userConfig.listOrder = req.userConfig.listOrder.filter(id => id !== 'random_mdblist_catalog');
        }
        if (req.userConfig.hiddenLists) {
            req.userConfig.hiddenLists = req.userConfig.hiddenLists.filter(id => id !== 'random_mdblist_catalog');
        }
      }

      const newConfigHash = await compressConfig(req.userConfig);
      manifestCache.clear();
      // Send back the potentially updated list of usernames
      res.json({ success: true, configHash: newConfigHash, randomMDBListUsernames: req.userConfig.randomMDBListUsernames });
    } catch (error)
    {
      console.error('Error updating random list feature setting:', error);
      res.status(500).json({ success: false, error: 'Failed to update random list feature setting' });
    }
  });

  router.get('/:configHash/configure', (req, res) => {
    res.sendFile(path.join(__dirname, '..', '..', 'public', 'index.html'));
  });

  router.get('/:configHash/manifest.json', async (req, res) => {
    try {
      const cacheKey = `manifest_${req.configHash}`;
      let addonInterface = manifestCache.get(cacheKey);
      if (!addonInterface) {
        addonInterface = await createAddon(req.userConfig);
        manifestCache.set(cacheKey, addonInterface);
      }
      setCacheHeaders(res, null);
      res.json(addonInterface.manifest);
    } catch (error) {
      console.error('Error serving manifest:', error);
      res.status(500).json({ error: 'Failed to serve manifest' });
    }
  });

  router.get('/:configHash/catalog/:type/:id/:extra?.json', async (req, res) => {
    try {
      const { type: catalogType, id: catalogId } = req.params;
      const extraParamsString = req.params.extra;
      let skip = parseInt(req.query.skip);
      let genre = req.query.genre;
  
      if (isNaN(skip) && extraParamsString) {
        const skipMatch = extraParamsString.match(/skip=(\d+)/);
        if (skipMatch) skip = parseInt(skipMatch[1]);
      }
      if (!genre && extraParamsString) {
        const genreMatch = extraParamsString.match(/genre=([^&]+)/);
        if (genreMatch) genre = decodeURIComponent(genreMatch[1]);
      }

      if (genre === 'All') {
        genre = null;
      }
  
      skip = isNaN(skip) ? 0 : skip;
      genre = genre || null;
  
      const listSource = catalogId === 'random_mdblist_catalog' ? 'random_mdblist' :
                         catalogId.startsWith('aiolists-') ? 'mdblist_native' :
                         catalogId.startsWith('trakt_') && !catalogId.startsWith('traktpublic_') ? 'trakt_native' :
                         catalogId.startsWith('mdblisturl_') ? 'mdblist_url' :
                         catalogId.startsWith('traktpublic_') ? 'trakt_public' :
                         'external_addon';
  
      if (listSource === 'trakt_native') {
        await initTraktApi(req.userConfig);
      }

      if ((listSource === 'mdblist_native' || listSource === 'mdblist_url' || listSource === 'random_mdblist') && !req.userConfig.apiKey) {
          console.log(`[Shared Config] MDBList API key missing for ${catalogId}. Returning empty.`);
          return res.json({ metas: [] });
      }
      if (listSource === 'trakt_native' && !req.userConfig.traktAccessToken) {
          console.log(`[Shared Config] Trakt Access Token missing for ${catalogId}. Returning empty.`);
          return res.json({ metas: [] });
      }
  
      if (catalogId === 'random_mdblist_catalog' || commonIsWatchlist(catalogId)) {
        res.setHeader('Cache-Control', 'no-cache, no-store, must-revalidate');
        res.setHeader('Pragma', 'no-cache');
        res.setHeader('Expires', '0');
      } else {
        setCacheHeaders(res, catalogId);
      }
  
      const itemsResult = await fetchListContent(catalogId, req.userConfig, skip, genre, catalogType);
  
      if (!itemsResult) {
        return res.json({ metas: [] });
      }
  
      let metas = await convertToStremioFormat(itemsResult, req.userConfig.rpdbApiKey);  
      if (catalogType === 'movie' || catalogType === 'series') {
          metas = metas.filter(meta => meta.type === catalogType);
      }
      
      if (genre && metas.length > 0) {
          metas = metas.filter(meta => 
              meta.genres && 
              Array.isArray(meta.genres) && 
              meta.genres.map(g => String(g).toLowerCase()).includes(String(genre).toLowerCase())
          );
      }
      
      res.json({ metas });
    } catch (error) {
      console.error(`Error in catalog endpoint (/catalog/${req.params.type}/${req.params.id}):`, error);
      res.status(500).json({ error: 'Internal server error in catalog handler' });
    }
  });
  
  router.get('/:configHash/config', (req, res) => {
    const configToSend = JSON.parse(JSON.stringify(req.userConfig));
    delete configToSend.availableSortOptions;
    delete configToSend.traktSortOptions;
    configToSend.hiddenLists = Array.from(new Set(configToSend.hiddenLists || []));
    configToSend.removedLists = Array.from(new Set(configToSend.removedLists || []));
    configToSend.customMediaTypeNames = configToSend.customMediaTypeNames || {};
    res.json({ 
      success: true, 
      config: configToSend, 
      isPotentiallySharedConfig: req.isPotentiallySharedConfig,
<<<<<<< HEAD
      isDbConnected: !!db
=======
      isDbConnected: false
>>>>>>> e7bb6cfb
    });
  });

  router.post('/:configHash/apikey', async (req, res) => {
    try {
      const { apiKey, rpdbApiKey } = req.body;
      let configChanged = false;

      const newApiKey = apiKey || '';
      const newRpdbApiKey = rpdbApiKey || '';

      if (req.userConfig.rpdbApiKey !== newRpdbApiKey) {
        req.userConfig.rpdbApiKey = newRpdbApiKey;
        configChanged = true;
      }

      if (req.userConfig.apiKey !== newApiKey) {
        configChanged = true;
        if (newApiKey === '') {
            console.log('MDBList API key cleared. Purging aiolists- and mdblisturl_ entries. Disabling random list feature.');
            req.userConfig.apiKey = '';
            if (req.userConfig.mdblistUsername) delete req.userConfig.mdblistUsername;
            req.userConfig.enableRandomListFeature = false;
            purgeListConfigs(req.userConfig, 'aiolists-');
            purgeListConfigs(req.userConfig, 'random_mdblist_catalog', true);
            if (req.userConfig.importedAddons) {
                for (const addonKey in req.userConfig.importedAddons) {
                    if (req.userConfig.importedAddons[addonKey]?.isMDBListUrlImport) {
                        purgeListConfigs(req.userConfig, addonKey, true);
                        delete req.userConfig.importedAddons[addonKey];
                    }
                }
            }
        } else {
            req.userConfig.apiKey = newApiKey;
        }
      }

      if (configChanged) {
        req.userConfig.lastUpdated = new Date().toISOString();
        const newConfigHash = await compressConfig(req.userConfig);
        manifestCache.clear();
        return res.json({ success: true, configHash: newConfigHash });
      }
      return res.json({ success: true, configHash: req.configHash, message: "API keys processed" });
    } catch (error) {
      console.error('Error in /apikey:', error);
      res.status(500).json({ error: 'Internal server error in /apikey' });
    }
  });

  router.post('/:configHash/upstash', async (req, res) => {
    try {
      const { upstashUrl, upstashToken } = req.body;

      req.userConfig.upstashUrl = upstashUrl || '';
      req.userConfig.upstashToken = upstashToken || '';

      if (upstashUrl && upstashToken) {
        req.userConfig.traktAccessToken = null;
        req.userConfig.traktRefreshToken = null;
        req.userConfig.traktExpiresAt = null;
      }
      
      req.userConfig.lastUpdated = new Date().toISOString();
      const newConfigHash = await compressConfig(req.userConfig);
      manifestCache.clear();
      res.json({ success: true, configHash: newConfigHash });
    } catch (error) {
      console.error('Error in /upstash:', error);
      res.status(500).json({ error: 'Internal server error in /upstash' });
    }
  });

  router.post('/:configHash/trakt/auth', async (req, res) => {
    try {
        const { code } = req.body;
        if (!code) return res.status(400).json({ error: 'Authorization code required' });

<<<<<<< HEAD
        const traktAuthResult = await authenticateTrakt(code);
        
        if (traktAuthResult.uuid) {
=======
        const traktAuthResult = await authenticateTrakt(code, req.userConfig);
        
        if (req.userConfig.upstashUrl && req.userConfig.upstashToken) {
>>>>>>> e7bb6cfb
            req.userConfig.traktUuid = traktAuthResult.uuid;
            req.userConfig.traktAccessToken = null;
            req.userConfig.traktRefreshToken = null;
            req.userConfig.traktExpiresAt = null;
        } else {
<<<<<<< HEAD
            req.userConfig.traktUuid = null;
=======
            req.userConfig.traktUuid = traktAuthResult.uuid;
>>>>>>> e7bb6cfb
            req.userConfig.traktAccessToken = traktAuthResult.accessToken;
            req.userConfig.traktRefreshToken = traktAuthResult.refreshToken;
            req.userConfig.traktExpiresAt = traktAuthResult.expiresAt;
        }

        req.userConfig.lastUpdated = new Date().toISOString();
<<<<<<< HEAD
        
=======
>>>>>>> e7bb6cfb
        const newConfigHash = await compressConfig(req.userConfig);
        manifestCache.clear();
        
        res.json({
            success: true,
            configHash: newConfigHash,
            message: 'Authenticated with Trakt'
        });
    } catch (error) {
        console.error('Error in /trakt/auth:', error);
        res.status(500).json({ error: 'Failed to authenticate with Trakt', details: error.message });
    }
});

  router.post('/:configHash/trakt/disconnect', async (req, res) => {
    try {
<<<<<<< HEAD
        if (db && req.userConfig.traktUuid) {
            await db('users').where('uuid', req.userConfig.traktUuid).del();
        }
        
=======
>>>>>>> e7bb6cfb
        req.userConfig.traktUuid = null;
        req.userConfig.traktAccessToken = null;
        req.userConfig.traktRefreshToken = null;
        req.userConfig.traktExpiresAt = null;

        purgeListConfigs(req.userConfig, 'trakt_');

        req.userConfig.lastUpdated = new Date().toISOString();
        const newConfigHash = await compressConfig(req.userConfig);
        manifestCache.clear();
        res.json({ success: true, configHash: newConfigHash, message: 'Disconnected from Trakt.' });
    } catch (error) {
        console.error('Error in /trakt/disconnect:', error);
        res.status(500).json({ error: 'Failed to disconnect from Trakt', details: error.message });
    }
  });

  router.post('/:configHash/import-list-url', async (req, res) => {
    try {
        const { url } = req.body;
        if (!url) return res.status(400).json({ error: 'List URL required' });

        let importedListDetails;
        let addonId;
        let sourceSystem;
        let listNameForDisplay;
        let addonToStore = {};

        if (url.includes('mdblist.com/lists/')) {
            importedListDetails = await extractMDBListFromUrl(url, req.userConfig.apiKey);
            addonId = `mdblisturl_${importedListDetails.listId}`;
            listNameForDisplay = importedListDetails.listName;
            sourceSystem = "MDBList";
            addonToStore = {
                id: addonId,
                name: `${listNameForDisplay}`,
                hasMovies: importedListDetails.hasMovies,
                hasShows: importedListDetails.hasShows,
                isMDBListUrlImport: true,
                mdblistId: importedListDetails.listId,
                dynamic: importedListDetails.dynamic,
                mediatype: importedListDetails.mediatype,
                types: [
                    ...(importedListDetails.hasMovies ? ['movie'] : []),
                    ...(importedListDetails.hasShows ? ['series'] : [])
                ],
            };
        } else if (url.includes('trakt.tv/users/') && url.includes('/lists/')) {
            importedListDetails = await fetchPublicTraktListDetails(url);
            addonId = importedListDetails.listId;
            listNameForDisplay = importedListDetails.listName;
            sourceSystem = "Trakt Public";
            addonToStore = {
                id: addonId,
                name: `${listNameForDisplay}`,
                hasMovies: importedListDetails.hasMovies,
                hasShows: importedListDetails.hasShows,
                isTraktPublicList: true,
                traktUser: importedListDetails.traktUser,
                traktListSlug: importedListDetails.originalTraktSlug,
                types: [
                    ...(importedListDetails.hasMovies ? ['movie'] : []),
                    ...(importedListDetails.hasShows ? ['series'] : [])
                ],
            };
        } else {
            return res.status(400).json({ error: 'Invalid or unsupported URL.' });
        }

        if (!req.userConfig.importedAddons) req.userConfig.importedAddons = {};
        if (req.userConfig.importedAddons[addonId]) {
             return res.status(400).json({ error: `List "${listNameForDisplay}" from ${sourceSystem} is already imported.` });
        }
        if (!addonToStore.hasMovies && !addonToStore.hasShows) {
            return res.status(400).json({ error: `List "${listNameForDisplay}" from ${sourceSystem} contains no movie or show content.` });
        }
        req.userConfig.importedAddons[addonId] = addonToStore;
        req.userConfig.lastUpdated = new Date().toISOString();
        const newConfigHash = await compressConfig(req.userConfig);
        manifestCache.clear();
        res.json({ success: true, configHash: newConfigHash, addon: req.userConfig.importedAddons[addonId], message: `Imported ${listNameForDisplay} from ${sourceSystem}` });
    } catch (error) {
        console.error('Error in /import-list-url:', error);
        res.status(500).json({ error: error.message || `Failed to import URL` });
    }
  });

  router.post('/:configHash/import-addon', async (req, res) => {
    try {
        const { manifestUrl } = req.body;
        if (!manifestUrl) return res.status(400).json({ error: 'Manifest URL required' });

        const addonInfo = await importExtAddon(manifestUrl, req.userConfig);

        if (!req.userConfig.importedAddons) {
            req.userConfig.importedAddons = {};
        }

        if (req.userConfig.importedAddons[addonInfo.id]) {
            console.warn(`Re-importing addon with manifest ID: ${addonInfo.id}. Overwriting with new import.`);
            req.userConfig.importedAddons[addonInfo.id] = addonInfo;
        } else {
            req.userConfig.importedAddons[addonInfo.id] = addonInfo;
        }

        const finalAddonEntry = req.userConfig.importedAddons[addonInfo.id];
        if (finalAddonEntry && finalAddonEntry.catalogs) {
            finalAddonEntry.hasMovies = finalAddonEntry.catalogs.some(c => {
                const typeFromCatalog = c.type;
                const sourceManifestTypes = addonInfo.types || [];
                return typeFromCatalog === 'movie' || (typeFromCatalog === 'all' && sourceManifestTypes.includes('movie'));
            });
            finalAddonEntry.hasShows = finalAddonEntry.catalogs.some(c => {
                const typeFromCatalog = c.type;
                const sourceManifestTypes = addonInfo.types || [];
                return typeFromCatalog === 'series' || typeFromCatalog === 'tv' || (typeFromCatalog === 'all' && (sourceManifestTypes.includes('series') || sourceManifestTypes.includes('tv')));
            });
        }

        req.userConfig.lastUpdated = new Date().toISOString();
        const newConfigHash = await compressConfig(req.userConfig);
        manifestCache.clear();
        res.json({ success: true, configHash: newConfigHash, addon: req.userConfig.importedAddons[addonInfo.id], message: `Imported ${addonInfo.name}` });
    } catch (error) {
        console.error('Error in /import-addon:', error);
        res.status(500).json({ error: 'Failed to import addon by manifest', details: error.message });
    }
  });

  router.post('/:configHash/remove-addon', async (req, res) => {
    try {
        const { addonId } = req.body;
        if (!addonId || !req.userConfig.importedAddons || !req.userConfig.importedAddons[addonId]) {
            return res.status(400).json({ error: 'Invalid addon ID or addon not found in imports.' });
        }

        const addonToRemove = req.userConfig.importedAddons[addonId];
        delete req.userConfig.importedAddons[addonId];

        purgeListConfigs(req.userConfig, addonId, true);

        if (addonToRemove && addonToRemove.catalogs && Array.isArray(addonToRemove.catalogs)) {
            for (const subCatalog of addonToRemove.catalogs) {
                const subCatalogIdStr = String(subCatalog.id);
                purgeListConfigs(req.userConfig, subCatalogIdStr, true);
                const subCatalogOriginalId = String(subCatalog.originalId);
                if (subCatalogOriginalId && subCatalogOriginalId !== subCatalogIdStr && req.userConfig.sortPreferences?.[subCatalogOriginalId]) {
                     delete req.userConfig.sortPreferences[subCatalogOriginalId];
                }
            }
        }

        req.userConfig.lastUpdated = new Date().toISOString();
        const newConfigHash = await compressConfig(req.userConfig);
        manifestCache.clear();
        res.json({ success: true, configHash: newConfigHash, message: 'Addon group and its configurations removed.' });
    } catch (error) {
        console.error('Error in /remove-addon:', error);
        res.status(500).json({ error: 'Failed to remove addon group', details: error.message });
    }
  });

  router.post('/:configHash/lists/order', async (req, res) => {
    try {
        const { order } = req.body;
        if (!Array.isArray(order)) return res.status(400).json({ error: 'Order must be an array of strings.' });
        
<<<<<<< HEAD
        if (req.userConfig.traktUuid && db) {
=======
        if (req.userConfig.upstashUrl) {
>>>>>>> e7bb6cfb
            await initTraktApi(req.userConfig);
        }

        req.userConfig.listOrder = order.map(String);
        req.userConfig.lastUpdated = new Date().toISOString();
        const newConfigHash = await compressConfig(req.userConfig);
        manifestCache.clear();
        res.json({ success: true, configHash: newConfigHash, message: 'List order updated' });
    } catch (error) {
        console.error('Failed to update list order:', error);
        res.status(500).json({ error: 'Failed to update list order' });
    }
  });

  router.post('/:configHash/lists/names', async (req, res) => {
    try {
      const { listId, customName } = req.body;
      if (!listId) return res.status(400).json({ error: 'List ID required' });
      if (!req.userConfig.customListNames) req.userConfig.customListNames = {};
      if (customName && customName.trim()) {
        req.userConfig.customListNames[String(listId)] = customName.trim();
      } else {
        delete req.userConfig.customListNames[String(listId)];
      }
      req.userConfig.lastUpdated = new Date().toISOString();
      const newConfigHash = await compressConfig(req.userConfig);
      manifestCache.clear();
      res.json({ success: true, configHash: newConfigHash, message: 'List name updated' });
    } catch (error) {
        console.error('Failed to update list name:', error);
        res.status(500).json({ error: 'Failed to update list name' });
    }
  });

  router.post('/:configHash/lists/mediatype', async (req, res) => {
    try {
      const { listId, customMediaType } = req.body;
      if (!listId) return res.status(400).json({ error: 'List ID required for custom media type.' });

      if (!req.userConfig.customMediaTypeNames) {
        req.userConfig.customMediaTypeNames = {};
      }

      if (customMediaType && customMediaType.trim()) {
        req.userConfig.customMediaTypeNames[String(listId)] = customMediaType.trim();
      } else {
        delete req.userConfig.customMediaTypeNames[String(listId)];
      }

      req.userConfig.lastUpdated = new Date().toISOString();
      const newConfigHash = await compressConfig(req.userConfig);
      manifestCache.clear();
      res.json({ success: true, configHash: newConfigHash, message: 'Custom media type display name updated' });
    } catch (error) {
      console.error('Failed to update custom media type name:', error);
      res.status(500).json({ error: 'Failed to update custom media type name' });
    }
  });

  router.post('/:configHash/lists/visibility', async (req, res) => {
    try {
      const { hiddenLists } = req.body;
      if (!Array.isArray(hiddenLists)) return res.status(400).json({ error: 'Hidden lists must be an array of strings.' });
      
<<<<<<< HEAD
      if (req.userConfig.traktUuid && db) {
=======
      if (req.userConfig.upstashUrl) {
>>>>>>> e7bb6cfb
          await initTraktApi(req.userConfig);
      }
      
      req.userConfig.hiddenLists = hiddenLists.map(String);
      req.userConfig.lastUpdated = new Date().toISOString();
      const newConfigHash = await compressConfig(req.userConfig);
      manifestCache.clear();
      res.json({ success: true, configHash: newConfigHash, message: 'List visibility updated' });
    } catch (error) {
        console.error('Failed to update list visibility:', error);
        res.status(500).json({ error: 'Failed to update list visibility' });
    }
  });

  router.post('/:configHash/lists/remove', async (req, res) => {
    try {
      const { listIds } = req.body;
      if (!Array.isArray(listIds)) return res.status(400).json({ error: 'List IDs must be an array of strings.' });

      const currentRemoved = new Set(req.userConfig.removedLists || []);

      for (const listIdToRemove of listIds) {
        const idStr = String(listIdToRemove);

        const addonDetails = req.userConfig.importedAddons?.[idStr];
        const isUrlImport = addonDetails && (addonDetails.isMDBListUrlImport || addonDetails.isTraktPublicList);

        const isNativeMDBList = idStr.startsWith('aiolists-');
        const isNativeTrakt = idStr.startsWith('trakt_') && !idStr.startsWith('traktpublic_');
        const isRandomCatalog = idStr === 'random_mdblist_catalog';

        let isSubCatalog = false;
        let parentAddonIdForSubCatalog = null;
        let subCatalogOriginalId = null;

        if (!isNativeMDBList && !isNativeTrakt && !isUrlImport && !isRandomCatalog) {
            for (const importedAddonId in req.userConfig.importedAddons) {
                const parentAddon = req.userConfig.importedAddons[importedAddonId];
                if (parentAddon && !(parentAddon.isMDBListUrlImport || parentAddon.isTraktPublicList) && parentAddon.catalogs) {
                    const foundCatalog = parentAddon.catalogs.find(cat => String(cat.id) === idStr);
                    if (foundCatalog) {
                        isSubCatalog = true;
                        parentAddonIdForSubCatalog = importedAddonId;
                        subCatalogOriginalId = String(foundCatalog.originalId);
                        break;
                    }
                }
            }
        }

        if (isRandomCatalog) {
            console.log(`Disabling Random MDBList Catalog feature due to removal from UI.`);
            req.userConfig.enableRandomListFeature = false;
        } else if (isUrlImport) {
          console.log(`Purging URL import: ${idStr}`);
          if (req.userConfig.importedAddons) delete req.userConfig.importedAddons[idStr];
          purgeListConfigs(req.userConfig, idStr, true);
        } else if (isSubCatalog && parentAddonIdForSubCatalog) {
          console.log(`Purging sub-catalog: ${idStr} from parent ${parentAddonIdForSubCatalog}`);
          purgeListConfigs(req.userConfig, idStr, true);
          if (subCatalogOriginalId && subCatalogOriginalId !== idStr && req.userConfig.sortPreferences?.[subCatalogOriginalId]) {
            delete req.userConfig.sortPreferences[subCatalogOriginalId];
          }
          if (req.userConfig.importedAddons[parentAddonIdForSubCatalog]?.catalogs) {
            req.userConfig.importedAddons[parentAddonIdForSubCatalog].catalogs =
              req.userConfig.importedAddons[parentAddonIdForSubCatalog].catalogs.filter(cat => String(cat.id) !== idStr);
          }
        } else if (isNativeMDBList || isNativeTrakt) {
          console.log(`Soft deleting native list: ${idStr}`);
          currentRemoved.add(idStr);
          if (req.userConfig.hiddenLists) {
            req.userConfig.hiddenLists = req.userConfig.hiddenLists.filter(id => String(id) !== idStr);
          }
        } else {
          console.warn(`Removing unclassified list ID: ${idStr}. Assuming it's a top-level manifest import being removed.`);
          if (req.userConfig.importedAddons && req.userConfig.importedAddons[idStr]) {
             delete req.userConfig.importedAddons[idStr];
          }
          purgeListConfigs(req.userConfig, idStr, true);
        }
      }

      req.userConfig.removedLists = Array.from(currentRemoved);

      req.userConfig.lastUpdated = new Date().toISOString();
      const newConfigHash = await compressConfig(req.userConfig);
      manifestCache.clear();
      res.json({ success: true, configHash: newConfigHash, message: 'Lists processed for removal' });
    } catch (error) {
        console.error('Failed to remove lists:', error);
        res.status(500).json({ error: 'Failed to remove lists', details: error.message });
    }
  });

  router.post('/:configHash/lists/sort', async (req, res) => {
    try {
      const { listId, sort, order } = req.body;
      if (!listId || !sort) return res.status(400).json({ error: 'List ID (originalId) and sort field required' });
      if (!req.userConfig.sortPreferences) req.userConfig.sortPreferences = {};
      req.userConfig.sortPreferences[String(listId)] = { sort, order: order || 'desc' };
      req.userConfig.lastUpdated = new Date().toISOString();
      const newConfigHash = await compressConfig(req.userConfig);
      manifestCache.clear();
      res.json({ success: true, configHash: newConfigHash, message: 'Sort preferences updated' });
    } catch (error) {
        console.error('Failed to update sort preferences:', error);
        res.status(500).json({ error: 'Failed to update sort preferences' });
    }
  });

  // ** FIX START **
  router.post('/:configHash/lists/merge', async (req, res) => {
    try {
      const { listId, merged } = req.body;
      if (!listId || typeof merged !== 'boolean') {
        return res.status(400).json({ error: 'List ID (manifestId) and merge preference (boolean) required' });
      }
      
<<<<<<< HEAD
      // If using a DB for Trakt, ensure tokens are loaded before re-compressing
      if (req.userConfig.traktUuid && db) {
=======
      // ** THE FIX **
      if (req.userConfig.upstashUrl) {
>>>>>>> e7bb6cfb
        await initTraktApi(req.userConfig);
      }
  
      let canBeMerged = false;
      const listInfoFromMetadata = req.userConfig.listsMetadata?.[String(listId)];
      if (listInfoFromMetadata && listInfoFromMetadata.hasMovies && listInfoFromMetadata.hasShows && listInfoFromMetadata.canBeMerged !== false) {
          canBeMerged = true;
      } else {
          const listInfoFromImported = req.userConfig.importedAddons?.[String(listId)];
          if (listInfoFromImported && listInfoFromImported.hasMovies && listInfoFromImported.hasShows) {
              canBeMerged = true;
          }
      }
      
      if (!canBeMerged && merged === true) {
        return res.status(400).json({ error: 'This list does not contain both movies and series, so it cannot be merged.' });
      }
      
      if (merged === true) { // User wants to merge
        if (req.userConfig.mergedLists) {
          delete req.userConfig.mergedLists[String(listId)];
          if (Object.keys(req.userConfig.mergedLists).length === 0) {
            delete req.userConfig.mergedLists; // Optional: remove empty object
          }
        }
      } else { // User wants to split (merged === false)
        if (!req.userConfig.mergedLists) {
          req.userConfig.mergedLists = {};
        }
        req.userConfig.mergedLists[String(listId)] = false;
      }
      req.userConfig.lastUpdated = new Date().toISOString();
  
      const newConfigHash = await compressConfig(req.userConfig);
      if (req.configHash !== newConfigHash) {
          manifestCache.clear();
      }
  
      res.json({ success: true, configHash: newConfigHash, message: `List ${merged ? 'merged' : 'split'}` });
    } catch (error) {
      res.status(500).json({ error: 'Failed to update list merge preference' });
    }
  });
  // ** FIX END **
    
  router.post('/config/create', async (req, res) => {
    try {
      let newConfig = { ...defaultConfig, listOrder: [], hiddenLists: [], removedLists: [], customListNames: {}, customMediaTypeNames: {}, mergedLists: {}, sortPreferences: {}, importedAddons: {}, listsMetadata: {}, enableRandomListFeature: false, lastUpdated: new Date().toISOString() };

      if (req.body.sharedConfig) {
        const sharedSettings = await decompressConfig(req.body.sharedConfig);
        const shareablePart = createShareableConfig(sharedSettings);
        newConfig = { ...newConfig, ...shareablePart };
      }

      const { sharedConfig, ...otherBodyParams } = req.body;
      newConfig = { ...newConfig, ...otherBodyParams };

      const configHash = await compressConfig(newConfig);
      res.json({ success: true, configHash });
    } catch (error) { console.error('Error in /config/create:', error); res.status(500).json({ error: 'Failed to create configuration' }); }
  });

  router.post('/validate-keys', async (req, res) => {
    try {
      const { apiKey, rpdbApiKey } = req.body;
      const results = { mdblist: null, rpdb: null };

      if (apiKey) {
        const mdblistResult = await validateMDBListKey(apiKey);
        results.mdblist = (mdblistResult && mdblistResult.username) ? { valid: true, username: mdblistResult.username } : { valid: false };
      }
      if (rpdbApiKey) {
        results.rpdb = { valid: await validateRPDBKey(rpdbApiKey) };
      }
      res.json(results);
    } catch (error) {
        console.error('Error in /validate-keys:', error);
        res.status(500).json({ error: 'Failed to validate keys' });
    }
  });

  router.get('/trakt/login', (req, res) => {
    try { res.redirect(getTraktAuthUrl()); }
    catch (error) {
        console.error('Error in /trakt/login redirect:', error);
        res.status(500).json({ error: 'Internal server error for Trakt login' });
    }
  });

  router.get('/:configHash/lists', async (req, res) => {
    try {
      const initialListsMetadataJson = JSON.stringify(req.userConfig.listsMetadata || {});
      const initialTraktAccessToken = req.userConfig.traktAccessToken;
      let configChangedByThisRequest = false;
        
      if (req.userConfig.traktUuid || req.userConfig.traktAccessToken) {
        await initTraktApi(req.userConfig); // This is the key change
  
        if (req.userConfig.traktAccessToken !== initialTraktAccessToken) {
            console.log("[AIOLists] Trakt access token was updated in-memory during list processing.");
            configChangedByThisRequest = true;
        }
    }

    let allUserLists = [];
    if (req.userConfig.apiKey) {
        const mdbLists = await fetchAllMDBLists(req.userConfig.apiKey);
        allUserLists.push(...mdbLists.map(l => ({...l, source: 'mdblist'})));
    }

    if (req.userConfig.traktAccessToken) {
      const traktLists = await fetchTraktLists(req.userConfig); 
      allUserLists.push(...traktLists.map(l => ({...l, source: 'trakt'})));
  }


  
      const removedListsSet = new Set(req.userConfig.removedLists || []);
      if (!req.userConfig.listsMetadata) req.userConfig.listsMetadata = {};
      if (!req.userConfig.customMediaTypeNames) req.userConfig.customMediaTypeNames = {};
    
      let processedLists = [];
    
      // This block is correct and does not need changes
      if (req.userConfig.enableRandomListFeature && req.userConfig.apiKey) {
        const manifestListId = 'random_mdblist_catalog';
        const customTypeName = req.userConfig.customMediaTypeNames?.[manifestListId];
        let effectiveMediaTypeDisplay = customTypeName || 'All';

        const randomCatalogUIEntry = {
            id: manifestListId,
            originalId: manifestListId,
            name: 'Random MDBList Catalog',
            customName: req.userConfig.customListNames?.[manifestListId] || null,
            effectiveMediaTypeDisplay: effectiveMediaTypeDisplay,
            isHidden: (req.userConfig.hiddenLists || []).includes(manifestListId),
            hasMovies: true,
            hasShows: true,
            canBeMerged: false,
            isRandomCatalog: true, 
            tag: '🎲', 
            tagImage: null,
            sortPreferences: req.userConfig.sortPreferences?.[manifestListId] || { sort: 'default', order: 'desc' },
            isMerged: false,
            source: 'random_mdblist'
        };
        if (randomCatalogUIEntry.customName) randomCatalogUIEntry.name = randomCatalogUIEntry.customName;
        processedLists.push(randomCatalogUIEntry);
      }

      // This block for processing native lists is complex but correct
      const activeListsProcessingPromises = allUserLists.map(async list => {
        const originalListIdStr = String(list.id);
        let manifestListId = originalListIdStr;
        let tagType = 'L'; 
        let determinedHasMovies, determinedHasShows, determinedCanBeMergedFromSource;
    
        if (list.source === 'mdblist') {
          const listTypeSuffix = list.listType || 'L';
          manifestListId = list.id === 'watchlist' ? `aiolists-watchlist-W` : `aiolists-${list.id}-${listTypeSuffix}`;
          tagType = listTypeSuffix;
  
          if (list.id === 'watchlist') {
              determinedHasMovies = true;
              determinedHasShows = true;
              determinedCanBeMergedFromSource = true; 
          } else {
              const moviesCount = parseInt(list.movies) || 0;
              const showsCount = parseInt(list.shows) || 0;
              determinedHasMovies = moviesCount > 0;
              determinedHasShows = showsCount > 0;
              const itemsCount = parseInt(list.items) || 0;
              if (itemsCount > 0 && !determinedHasMovies && !determinedHasShows) {
                  const mediatype = list.mediatype;
                  if (mediatype === 'movie') { determinedHasMovies = true; determinedHasShows = false; }
                  else if (mediatype === 'show' || mediatype === 'series') { determinedHasMovies = false; determinedHasShows = true; }
                  else if (!mediatype || mediatype === '') { determinedHasMovies = true; determinedHasShows = true; }
              } else if (!determinedHasMovies && !determinedHasShows && (!list.mediatype || list.mediatype === '')) {
                  determinedHasMovies = true;
                  determinedHasShows = true;
              }
              determinedCanBeMergedFromSource = (list.dynamic === false || !list.mediatype || list.mediatype === '');
          }
          req.userConfig.listsMetadata[manifestListId] = {
              ...(req.userConfig.listsMetadata[manifestListId] || {}),
              hasMovies: determinedHasMovies,
              hasShows: determinedHasShows,
              canBeMerged: determinedCanBeMergedFromSource && determinedHasMovies && determinedHasShows,
              lastChecked: new Date().toISOString()
          };
  
      } else if (list.source === 'trakt'){
          manifestListId = list.id;
          tagType = 'T';
          let metadata = req.userConfig.listsMetadata[manifestListId] || {};
          determinedHasMovies = metadata.hasMovies === true;
          determinedHasShows = metadata.hasShows === true;
          determinedCanBeMergedFromSource = true; 
  
          if ((typeof metadata.hasMovies !== 'boolean' || typeof metadata.hasShows !== 'boolean' || metadata.errorFetching) && req.userConfig.traktAccessToken) {
                const tempUserConfigForFetch = { ...req.userConfig, rpdbApiKey: null };
                const tempContent = await fetchListContent(manifestListId, tempUserConfigForFetch, 0, null, 'all');
                
                if (tempUserConfigForFetch.traktAccessToken !== req.userConfig.traktAccessToken) {
                    req.userConfig.traktAccessToken = tempUserConfigForFetch.traktAccessToken;
                    configChangedByThisRequest = true; 
                }
  
                determinedHasMovies = tempContent?.hasMovies || false;
                determinedHasShows = tempContent?.hasShows || false;
                if (!metadata.hasMovies && !metadata.hasShows && (determinedHasMovies || determinedHasShows)) {
                    configChangedByThisRequest = true;
                }
                req.userConfig.listsMetadata[manifestListId] = { 
                    ...metadata, 
                    hasMovies: determinedHasMovies, 
                    hasShows: determinedHasShows, 
                    canBeMerged: determinedCanBeMergedFromSource && determinedHasMovies && determinedHasShows, 
                    lastChecked: new Date().toISOString(),
                    errorFetching: false
                };
          } else { 
               req.userConfig.listsMetadata[manifestListId] = { 
                  ...metadata, 
                  hasMovies: determinedHasMovies, 
                  hasShows: determinedHasShows,
                  canBeMerged: determinedCanBeMergedFromSource && determinedHasMovies && determinedHasShows, 
                  lastChecked: new Date().toISOString() 
              };
          }
      } else { 
          determinedHasMovies = false;
          determinedHasShows = false;
          determinedCanBeMergedFromSource = false;
      }
  
      if (list.isWatchlist && list.source === 'mdblist') tagType = 'W';
      if (list.isTraktWatchlist) tagType = 'W';
      if (removedListsSet.has(manifestListId)) return null;
      const actualCanBeMerged = determinedCanBeMergedFromSource && determinedHasMovies && determinedHasShows;
      const isUserMerged = actualCanBeMerged ? (req.userConfig.mergedLists?.[manifestListId] !== false) : false;
      let defaultSort = { sort: (list.source === 'trakt') ? 'rank' : 'default', order: (list.source === 'trakt') ? 'asc' : 'desc' };
      if (list.source === 'trakt' && list.isTraktWatchlist) { defaultSort = { sort: 'added', order: 'desc' }; }
      const customTypeName = req.userConfig.customMediaTypeNames?.[manifestListId];
      let effectiveMediaTypeDisplay;
      if (customTypeName) { effectiveMediaTypeDisplay = customTypeName; }
      else { if (determinedHasMovies && determinedHasShows) effectiveMediaTypeDisplay = 'All'; else if (determinedHasMovies) effectiveMediaTypeDisplay = 'Movie'; else if (determinedHasShows) effectiveMediaTypeDisplay = 'Series'; else effectiveMediaTypeDisplay = 'N/A';}
      return { id: manifestListId, originalId: originalListIdStr, name: list.name, customName: req.userConfig.customListNames?.[manifestListId] || null, effectiveMediaTypeDisplay: effectiveMediaTypeDisplay, isHidden: (req.userConfig.hiddenLists || []).includes(manifestListId), hasMovies: determinedHasMovies, hasShows: determinedHasShows, canBeMerged: actualCanBeMerged, isMerged: isUserMerged, isTraktList: list.source === 'trakt' && list.isTraktList, isTraktWatchlist: list.source === 'trakt' && list.isTraktWatchlist, isTraktRecommendations: list.isTraktRecommendations, isTraktTrending: list.isTraktTrending, isTraktPopular: list.isTraktPopular, isWatchlist: !!list.isWatchlist || !!list.isTraktWatchlist, tag: tagType, listType: list.listType, tagImage: list.source === 'trakt' ? 'https://walter.trakt.tv/hotlink-ok/public/favicon.ico' : null, sortPreferences: req.userConfig.sortPreferences?.[originalListIdStr] || defaultSort, source: list.source, dynamic: list.dynamic, mediatype: list.mediatype };
      });
      const activeListsResults = (await Promise.all(activeListsProcessingPromises)).filter(p => p !== null);
      processedLists.push(...activeListsResults);

      if (req.userConfig.importedAddons) {
        for (const addonKey in req.userConfig.importedAddons) {
            const addon = req.userConfig.importedAddons[addonKey];
            const addonGroupId = String(addon.id); // This is the key from importedAddons

            if (removedListsSet.has(addonGroupId)) continue; // Skip if entire addon group is "removed"

            const isMDBListUrlImport = !!addon.isMDBListUrlImport;
            const isTraktPublicList = !!addon.isTraktPublicList;

            if (isMDBListUrlImport || isTraktPublicList) {
                // These are treated as single, manageable list entries in the UI
                if ((req.userConfig.hiddenLists || []).includes(addonGroupId)) continue; // Skip if hidden

                let urlImportHasMovies = addon.hasMovies;
                let urlImportHasShows = addon.hasShows;
                let urlImportCanBeMergedFromSource = true; // Default for URL imports
                if (isMDBListUrlImport && typeof addon.dynamic === 'boolean' && typeof addon.mediatype !== 'undefined') {
                    urlImportCanBeMergedFromSource = (addon.dynamic === false || !addon.mediatype || addon.mediatype === '');
                }
                const actualCanBeMergedForUrl = urlImportCanBeMergedFromSource && urlImportHasMovies && urlImportHasShows;
                const isUserMergedForUrl = actualCanBeMergedForUrl ? (req.userConfig.mergedLists?.[addonGroupId] !== false) : false;
                
                let tagType = 'A'; // Default for addon
                let tagImage = addon.logo || null; // Use addon logo if available
                if(isMDBListUrlImport) { tagType = 'L'; tagImage = null; }
                else if (isTraktPublicList) { tagType = 'T'; tagImage = 'https://walter.trakt.tv/hotlink-ok/public/favicon.ico'; }

                // Sort preferences for URL imports should ideally use a stable original ID
                // For MDBList URL, mdblistId is good. For Trakt Public, the addonGroupId itself is fine as it's unique.
                const sortOriginalIdForUrl = addon.mdblistId || addonGroupId;

                const customTypeName = req.userConfig.customMediaTypeNames?.[addonGroupId];
                let effectiveMediaTypeDisplay;
                if (customTypeName) {
                    effectiveMediaTypeDisplay = customTypeName;
                } else {
                    if (urlImportHasMovies && urlImportHasShows) effectiveMediaTypeDisplay = 'All';
                    else if (urlImportHasMovies) effectiveMediaTypeDisplay = 'Movie';
                    else if (urlImportHasShows) effectiveMediaTypeDisplay = 'Series';
                    else effectiveMediaTypeDisplay = 'N/A';
                }

                processedLists.push({
                    id: addonGroupId,
                    originalId: sortOriginalIdForUrl, 
                    name: addon.name,
                    customName: req.userConfig.customListNames?.[addonGroupId] || null,
                    effectiveMediaTypeDisplay: effectiveMediaTypeDisplay,
                    isHidden: (req.userConfig.hiddenLists || []).includes(addonGroupId),
                    hasMovies: urlImportHasMovies,
                    hasShows: urlImportHasShows,
                    canBeMerged: actualCanBeMergedForUrl,
                    isMerged: isUserMergedForUrl,
                    addonId: addonGroupId,
                    addonName: addon.name,
                    tag: tagType,
                    tagImage: tagImage,
                    sortPreferences: req.userConfig.sortPreferences?.[sortOriginalIdForUrl] ||
                                     { sort: (isTraktPublicList ? 'rank' : 'default'),
                                       order: (isTraktPublicList ? 'asc' : 'desc') },
                    source: isMDBListUrlImport ? 'mdblist_url' : (isTraktPublicList ? 'trakt_public' : 'addon_url_import'),
                    isUrlImportedType: true,
                    dynamic: isMDBListUrlImport ? addon.dynamic : undefined,
                    mediatype: isMDBListUrlImport ? addon.mediatype : undefined,
                    traktUser: isTraktPublicList ? addon.traktUser : undefined,
                    traktListSlug: isTraktPublicList ? addon.traktListSlug : undefined,
                });

            } else if (addon.catalogs && addon.catalogs.length > 0) {
                (addon.catalogs || []).forEach(catalog => {
                  const catalogIdStr = String(catalog.id);
                  if (removedListsSet.has(catalogIdStr) || (req.userConfig.hiddenLists || []).includes(catalogIdStr)) return;

                  let catalogHasMovies = false;
                  let catalogHasShows = false;
                  const catTypeLower = catalog.type ? String(catalog.type).toLowerCase() : 'unknown';
                  if (catTypeLower === 'movie') {
                    catalogHasMovies = true;
                } else if (catTypeLower === 'series' || catTypeLower === 'tv') {
                    catalogHasShows = true;
                } else { 
                    const parentAddonTypes = (addon.types || []).map(t => String(t).toLowerCase());
                    if (parentAddonTypes.includes('movie')) {
                        catalogHasMovies = true;
                    }
                    if (parentAddonTypes.includes('series') || parentAddonTypes.includes('tv')) {
                        catalogHasShows = true;
                    }
                }
                const subCatalogCanBeMerged = catalogHasMovies && catalogHasShows; // Merging based on inferred movie/series content
                const subCatalogIsUserMerged = subCatalogCanBeMerged ? (req.userConfig.mergedLists?.[catalogIdStr] !== false) : false;
                
                const customTypeName = req.userConfig.customMediaTypeNames?.[catalogIdStr];
                let effectiveMediaTypeDisplay;

                if (customTypeName) {
                    effectiveMediaTypeDisplay = customTypeName;
                } else {
                    if (catTypeLower && !['movie', 'series', 'tv', 'all'].includes(catTypeLower)) {
                         effectiveMediaTypeDisplay = catTypeLower.charAt(0).toUpperCase() + catTypeLower.slice(1);
                    } else if (catalogHasMovies && catalogHasShows) {
                        effectiveMediaTypeDisplay = 'All';
                    } else if (catalogHasMovies) {
                        effectiveMediaTypeDisplay = 'Movie';
                    } else if (catalogHasShows) {
                        effectiveMediaTypeDisplay = 'Series';
                    } else {
                         effectiveMediaTypeDisplay = catTypeLower.charAt(0).toUpperCase() + catTypeLower.slice(1);
                    }
                }

                processedLists.push({
                    id: catalogIdStr,
                    originalId: catalog.originalId || catalogIdStr, 
                    name: catalog.name,
                    customName: req.userConfig.customListNames?.[catalogIdStr] || null,
                    effectiveMediaTypeDisplay: effectiveMediaTypeDisplay,
                    isHidden: (req.userConfig.hiddenLists || []).includes(catalogIdStr),
                    hasMovies: catalogHasMovies,
                    hasShows: catalogHasShows,
                    canBeMerged: subCatalogCanBeMerged,
                    isMerged: subCatalogIsUserMerged,
                    addonId: addon.id, 
                    addonName: addon.name, 
                    tag: 'A', 
                    tagImage: addon.logo, 
                    sortPreferences: req.userConfig.sortPreferences?.[catalog.originalId || catalogIdStr] || { sort: 'default', order: 'desc' },
                    source: 'addon_manifest', 
                    isUrlImportedType: false,
                });
              });
            }
        }
      }

      // Sort processedLists based on userConfig.listOrder
      if (req.userConfig.listOrder && req.userConfig.listOrder.length > 0) {
          const orderMap = new Map(req.userConfig.listOrder.map((id, index) => [String(id), index]));
          processedLists.sort((a, b) => {
              const indexA = orderMap.get(String(a.id));
              const indexB = orderMap.get(String(b.id));
              if (indexA !== undefined && indexB !== undefined) return indexA - indexB;
              if (indexA !== undefined) return -1;
              if (indexB !== undefined) return 1; 
              if (a.id === 'random_mdblist_catalog' && b.id !== 'random_mdblist_catalog') return -1;
              if (b.id === 'random_mdblist_catalog' && a.id !== 'random_mdblist_catalog') return 1;
              return (a.name || '').localeCompare(b.name || '');
          });
      } else { // Default sort if no listOrder specified
          processedLists.sort((a, b) => {
              if (a.id === 'random_mdblist_catalog' && b.id !== 'random_mdblist_catalog') return -1;
              if (b.id === 'random_mdblist_catalog' && a.id !== 'random_mdblist_catalog') return 1;
              return (a.name || '').localeCompare(b.name || '');
          });
      }

      // Check if listsMetadata was changed during this request processing
      const finalListsMetadataJson = JSON.stringify(req.userConfig.listsMetadata || {});
      if (initialListsMetadataJson !== finalListsMetadataJson) {
          console.log("[AIOLists] listsMetadata content changed during /lists processing.");
          configChangedByThisRequest = true; // Set if metadata content itself changed
      }
      
      let responsePayload = {
        success: true,
        lists: processedLists,
        importedAddons: req.userConfig.importedAddons || {},
        listsMetadata: req.userConfig.listsMetadata,
        isPotentiallySharedConfig: req.isPotentiallySharedConfig,
        randomMDBListUsernames: (req.userConfig.randomMDBListUsernames && req.userConfig.randomMDBListUsernames.length > 0) 
                                ? req.userConfig.randomMDBListUsernames 
                                : defaultConfig.randomMDBListUsernames 
      };
    
      if (configChangedByThisRequest) {
        console.log("[AIOLists] Config changed (metadata or Trakt token), generating new config hash.");
        const configToSave = { ...req.userConfig };
        
<<<<<<< HEAD
        if (configToSave.traktUuid) {
=======
        if (configToSave.upstashUrl) {
>>>>>>> e7bb6cfb
            configToSave.traktAccessToken = null;
            configToSave.traktRefreshToken = null;
            configToSave.traktExpiresAt = null;
        }

        configToSave.lastUpdated = new Date().toISOString();
        const newConfigHash = await compressConfig(configToSave);
        responsePayload.newConfigHash = newConfigHash;
        
        if (req.configHash !== newConfigHash) {
            manifestCache.clear();
        }
      }
    
      res.json(responsePayload);
    
    } catch (error) {
        console.error('Error fetching /lists:', error);
        res.status(500).json({ error: 'Failed to fetch lists', details: error.message });
    }
    });
};<|MERGE_RESOLUTION|>--- conflicted
+++ resolved
@@ -288,11 +288,7 @@
       success: true, 
       config: configToSend, 
       isPotentiallySharedConfig: req.isPotentiallySharedConfig,
-<<<<<<< HEAD
-      isDbConnected: !!db
-=======
       isDbConnected: false
->>>>>>> e7bb6cfb
     });
   });
 
@@ -372,35 +368,21 @@
         const { code } = req.body;
         if (!code) return res.status(400).json({ error: 'Authorization code required' });
 
-<<<<<<< HEAD
-        const traktAuthResult = await authenticateTrakt(code);
-        
-        if (traktAuthResult.uuid) {
-=======
         const traktAuthResult = await authenticateTrakt(code, req.userConfig);
         
         if (req.userConfig.upstashUrl && req.userConfig.upstashToken) {
->>>>>>> e7bb6cfb
             req.userConfig.traktUuid = traktAuthResult.uuid;
             req.userConfig.traktAccessToken = null;
             req.userConfig.traktRefreshToken = null;
             req.userConfig.traktExpiresAt = null;
         } else {
-<<<<<<< HEAD
-            req.userConfig.traktUuid = null;
-=======
             req.userConfig.traktUuid = traktAuthResult.uuid;
->>>>>>> e7bb6cfb
             req.userConfig.traktAccessToken = traktAuthResult.accessToken;
             req.userConfig.traktRefreshToken = traktAuthResult.refreshToken;
             req.userConfig.traktExpiresAt = traktAuthResult.expiresAt;
         }
 
         req.userConfig.lastUpdated = new Date().toISOString();
-<<<<<<< HEAD
-        
-=======
->>>>>>> e7bb6cfb
         const newConfigHash = await compressConfig(req.userConfig);
         manifestCache.clear();
         
@@ -417,13 +399,6 @@
 
   router.post('/:configHash/trakt/disconnect', async (req, res) => {
     try {
-<<<<<<< HEAD
-        if (db && req.userConfig.traktUuid) {
-            await db('users').where('uuid', req.userConfig.traktUuid).del();
-        }
-        
-=======
->>>>>>> e7bb6cfb
         req.userConfig.traktUuid = null;
         req.userConfig.traktAccessToken = null;
         req.userConfig.traktRefreshToken = null;
@@ -591,11 +566,7 @@
         const { order } = req.body;
         if (!Array.isArray(order)) return res.status(400).json({ error: 'Order must be an array of strings.' });
         
-<<<<<<< HEAD
-        if (req.userConfig.traktUuid && db) {
-=======
         if (req.userConfig.upstashUrl) {
->>>>>>> e7bb6cfb
             await initTraktApi(req.userConfig);
         }
 
@@ -660,11 +631,7 @@
       const { hiddenLists } = req.body;
       if (!Array.isArray(hiddenLists)) return res.status(400).json({ error: 'Hidden lists must be an array of strings.' });
       
-<<<<<<< HEAD
-      if (req.userConfig.traktUuid && db) {
-=======
       if (req.userConfig.upstashUrl) {
->>>>>>> e7bb6cfb
           await initTraktApi(req.userConfig);
       }
       
@@ -783,13 +750,8 @@
         return res.status(400).json({ error: 'List ID (manifestId) and merge preference (boolean) required' });
       }
       
-<<<<<<< HEAD
-      // If using a DB for Trakt, ensure tokens are loaded before re-compressing
-      if (req.userConfig.traktUuid && db) {
-=======
       // ** THE FIX **
       if (req.userConfig.upstashUrl) {
->>>>>>> e7bb6cfb
         await initTraktApi(req.userConfig);
       }
   
@@ -1222,11 +1184,7 @@
         console.log("[AIOLists] Config changed (metadata or Trakt token), generating new config hash.");
         const configToSave = { ...req.userConfig };
         
-<<<<<<< HEAD
-        if (configToSave.traktUuid) {
-=======
         if (configToSave.upstashUrl) {
->>>>>>> e7bb6cfb
             configToSave.traktAccessToken = null;
             configToSave.traktRefreshToken = null;
             configToSave.traktExpiresAt = null;
